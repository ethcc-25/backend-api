--- conflicted
+++ resolved
@@ -81,7 +81,6 @@
       }
     }
   },
-<<<<<<< HEAD
   optimism: {
     chainId: 10,
     name: 'Optimism',
@@ -91,14 +90,6 @@
         poolAddress: '0x794a61358D6845594F94dc1DB02A252b5b4814aD', // Aave V3 Pool on Optimism
         usdcAddress: '0x0b2C639c533813f4Aa9D7837CAf62653d097Ff85' // USDC on Optimism
       }
-=======
-  worldland: {
-    chainId: 103,
-    name: 'WorldLand',
-    rpcUrl: process.env.WORLDLAND_RPC_URL || 'https://worldland-rpc.example.com',
-    contracts: {
-      // Add contracts as needed
->>>>>>> 62cfff3a
     }
   }
 };
