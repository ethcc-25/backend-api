/**
 * Smart Contract Configuration for YieldManager across different chains
 */

export interface ContractConfig {
  address: string;
  chainId: number;
}

export const YIELD_MANAGER_CONTRACTS: Record<string, ContractConfig> = {
  'ethereum': {
    address: process.env.YIELD_MANAGER_ETHEREUM || '0x0000000000000000000000000000000000000000',
    chainId: 1
  },
  'arbitrum': {
    address: process.env.YIELD_MANAGER_ARBITRUM || '0x0000000000000000000000000000000000000000',
    chainId: 42161
  },
  'base': {
    address: process.env.YIELD_MANAGER_BASE || '0x0000000000000000000000000000000000000000',
    chainId: 8453
  },
  'optimism': {
<<<<<<< HEAD
    address: process.env.YIELD_MANAGER_OP || '0x0000000000000000000000000000000000000000',
=======
    address: process.env.YIELD_MANAGER_OPTIMISM || '0x0000000000000000000000000000000000000000',
>>>>>>> 62cfff3a
    chainId: 10
  },
  'world': {
    address: process.env.YIELD_MANAGER_WORLD || '0x0000000000000000000000000000000000000000',
    chainId: 480
  }
};

export const getYieldManagerContract = (chainName: string): ContractConfig | undefined => {
  return YIELD_MANAGER_CONTRACTS[chainName.toLowerCase()];
};

// YieldManager ABI - processDeposit function
export const YIELD_MANAGER_ABI = [
  {
    "inputs": [
      {
        "internalType": "bytes",
        "name": "message",
        "type": "bytes"
      },
      {
        "internalType": "bytes",
        "name": "attestation",
        "type": "bytes"
      }
    ],
    "name": "processDeposit",
    "outputs": [],
    "stateMutability": "nonpayable",
    "type": "function"
  },
  {
    "inputs": [
      {
        "internalType": "address",
        "name": "",
        "type": "address"
      }
    ],
    "name": "positions",
    "outputs": [
      {
        "internalType": "uint8",
        "name": "pool",
        "type": "uint8"
      },
      {
        "internalType": "bytes32",
        "name": "positionId",
        "type": "bytes32"
      },
      {
        "internalType": "address",
        "name": "user",
        "type": "address"
      },
      {
        "internalType": "uint256",
        "name": "amountUsdc",
        "type": "uint256"
      },
      {
        "internalType": "uint256",
        "name": "shares",
        "type": "uint256"
      },
      {
        "internalType": "address",
        "name": "vault",
        "type": "address"
      }
    ],
    "stateMutability": "view",
    "type": "function"
  },
  {
    "inputs": [
      {
        "internalType": "address",
        "name": "user",
        "type": "address"
      }
    ],
    "name": "initWithdraw",
    "outputs": [],
    "stateMutability": "nonpayable",
    "type": "function"
  },
  {
    "inputs": [],
    "name": "processWithdraw",
    "outputs": [],
    "stateMutability": "nonpayable",
    "type": "function"
  }
] as const;<|MERGE_RESOLUTION|>--- conflicted
+++ resolved
@@ -21,11 +21,8 @@
     chainId: 8453
   },
   'optimism': {
-<<<<<<< HEAD
     address: process.env.YIELD_MANAGER_OP || '0x0000000000000000000000000000000000000000',
-=======
-    address: process.env.YIELD_MANAGER_OPTIMISM || '0x0000000000000000000000000000000000000000',
->>>>>>> 62cfff3a
+
     chainId: 10
   },
   'world': {
