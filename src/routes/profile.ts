import { Router, Request, Response } from 'express';
import Profile from '../models/Profile';

const router: Router = Router();

// Temporary in-memory storage fallback
let profiles: any[] = [];

// Simple interface for ProfileData
interface ProfileData {
  user_address: string;
  positions: Array<{
    chain: string;
    apy: number;
    protocol: string;
  }>;
}

// @route   GET /api/profile
// @desc    Get all profiles
// @access  Public
router.get('/', async (req: Request, res: Response): Promise<void> => {
  try {
    // Try MongoDB first
    const mongoProfiles = await Profile.find({}).sort({ createdAt: -1 });
    
    res.json({
      success: true,
      data: mongoProfiles.map(p => ({
        ...p.toObject()
      })),
      count: mongoProfiles.length,
      source: 'MongoDB'
    });
  } catch (error) {
    // Fallback to in-memory storage
    console.log('Using in-memory storage for profiles');
    res.json({
      success: true,
      data: profiles,
      count: profiles.length,
      source: 'In-memory storage',
      message: 'MongoDB not available - using temporary storage'
    });
  }
});

// @route   POST /api/profile
// @desc    Create or update user profile
// @access  Public
router.post('/', async (req: Request, res: Response): Promise<void> => {
  try {
    const { user_address, positions }: ProfileData = req.body;

    // Validation
    if (!user_address || !positions || !Array.isArray(positions)) {
      res.status(400).json({
        success: false,
        error: 'user_address and positions (array) are required'
      });
      return;
    }

    // Validate positions structure
    for (const position of positions) {
      if (!position.chain || typeof position.apy !== 'number' || !position.protocol) {
        res.status(400).json({
          success: false,
          error: 'Each position must have chain, apy (number), and protocol'
        });
        return;
      }
    }

<<<<<<< HEAD
    try {
      // Try MongoDB first
      const result = await Profile.findOneAndUpdate(
=======
    const db = getDatabase();
    
    if (db) {
      // Use MongoDB
      const collection = db.collection('profiles');
      const now = new Date();
      
      console.log('POST /api/profile - Input data:', { user_address, positions });
      
      const result = await collection.findOneAndUpdate(
>>>>>>> 0064c553
        { user_address },
        { user_address, positions },
        { upsert: true, new: true }
      );

      console.log('POST /api/profile - MongoDB result:', result);

      res.json({
        success: true,
        data: {
          ...result.toObject()
        },
        source: 'MongoDB'
      });
<<<<<<< HEAD
    } catch (error) {
      // Fallback to in-memory storage
      console.log('Using in-memory storage for profile creation');
      const existingIndex = profiles.findIndex(p => p.user_address === user_address);
      const profileData = {
        _id: Date.now().toString(),
        user_address,
        positions,
        createdAt: existingIndex === -1 ? new Date().toISOString() : profiles[existingIndex].createdAt,
        updatedAt: new Date().toISOString()
      };

      if (existingIndex >= 0) {
        profiles[existingIndex] = { ...profiles[existingIndex], ...profileData };
      } else {
        profiles.push(profileData);
      }

      res.json({
        success: true,
        data: profileData,
        source: 'In-memory storage',
        message: 'MongoDB not available - using temporary storage'
      });
=======
>>>>>>> 0064c553
    }
  } catch (error) {
    console.error('Error creating/updating profile:', error);
    res.status(500).json({
      success: false,
      error: 'Server error'
    });
  }
});

// @route   GET /api/profile/:user_address
// @desc    Get user profile
// @access  Public
router.get('/:user_address', async (req: Request, res: Response): Promise<void> => {
  try {
    const { user_address } = req.params;

    try {
      // Try MongoDB first
      const profile = await Profile.findOne({ user_address });

      if (!profile) {
        res.status(404).json({
          success: false,
          error: 'Profile not found'
        });
        return;
      }

      res.json({
        success: true,
        data: {
          ...profile.toObject()
        },
        source: 'MongoDB'
      });
    } catch (error) {
      // Fallback to in-memory storage
      console.log('Using in-memory storage for profile retrieval');
      const profile = profiles.find(p => p.user_address === user_address);

      if (!profile) {
        res.status(404).json({
          success: false,
          error: 'Profile not found'
        });
        return;
      }

      res.json({
        success: true,
        data: profile,
        source: 'In-memory storage',
        message: 'MongoDB not available - using temporary storage'
      });
    }
  } catch (error) {
    console.error('Error fetching profile:', error);
    res.status(500).json({
      success: false,
      error: 'Server error'
    });
  }
});

// @route   DELETE /api/profile/:user_address
// @desc    Delete user profile
// @access  Public
router.delete('/:user_address', async (req: Request, res: Response): Promise<void> => {
  try {
    const { user_address } = req.params;

    try {
      // Try MongoDB first
      const result = await Profile.deleteOne({ user_address });

      if (result.deletedCount === 0) {
        res.status(404).json({
          success: false,
          error: 'Profile not found'
        });
        return;
      }

      res.json({
        success: true,
        message: 'Profile deleted successfully',
        source: 'MongoDB'
      });
    } catch (error) {
      // Fallback to in-memory storage
      console.log('Using in-memory storage for profile deletion');
      const profileIndex = profiles.findIndex(p => p.user_address === user_address);

      if (profileIndex === -1) {
        res.status(404).json({
          success: false,
          error: 'Profile not found'
        });
        return;
      }

      profiles.splice(profileIndex, 1);

      res.json({
        success: true,
        message: 'Profile deleted successfully',
        source: 'In-memory storage',
        note: 'MongoDB not available - using temporary storage'
      });
    }
  } catch (error) {
    console.error('Error deleting profile:', error);
    res.status(500).json({
      success: false,
      error: 'Server error'
    });
  }
});

export default router;<|MERGE_RESOLUTION|>--- conflicted
+++ resolved
@@ -72,22 +72,10 @@
       }
     }
 
-<<<<<<< HEAD
     try {
       // Try MongoDB first
       const result = await Profile.findOneAndUpdate(
-=======
-    const db = getDatabase();
-    
-    if (db) {
-      // Use MongoDB
-      const collection = db.collection('profiles');
-      const now = new Date();
-      
-      console.log('POST /api/profile - Input data:', { user_address, positions });
-      
-      const result = await collection.findOneAndUpdate(
->>>>>>> 0064c553
+
         { user_address },
         { user_address, positions },
         { upsert: true, new: true }
@@ -102,7 +90,7 @@
         },
         source: 'MongoDB'
       });
-<<<<<<< HEAD
+
     } catch (error) {
       // Fallback to in-memory storage
       console.log('Using in-memory storage for profile creation');
@@ -127,8 +115,7 @@
         source: 'In-memory storage',
         message: 'MongoDB not available - using temporary storage'
       });
-=======
->>>>>>> 0064c553
+
     }
   } catch (error) {
     console.error('Error creating/updating profile:', error);
